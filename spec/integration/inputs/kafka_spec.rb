# encoding: utf-8
require "logstash/devutils/rspec/spec_helper"
require "logstash/inputs/kafka"
require "digest"
require "rspec/wait"

# Please run kafka_test_setup.sh prior to executing this integration test.
describe "inputs/kafka", :integration => true do
  # Group ids to make sure that the consumers get all the logs.
  let(:group_id_1) {rand(36**8).to_s(36)}
  let(:group_id_2) {rand(36**8).to_s(36)}
  let(:group_id_3) {rand(36**8).to_s(36)}
  let(:group_id_4) {rand(36**8).to_s(36)}
  let(:group_id_5) {rand(36**8).to_s(36)}
  let(:plain_config) { { 'topics' => ['logstash_topic_plain'], 'codec' => 'plain', 'group_id' => group_id_1, 'auto_offset_reset' => 'earliest'} }
  let(:multi_consumer_config) { plain_config.merge({"group_id" => group_id_4, "client_id" => "spec", "consumer_threads" => 3}) }
  let(:snappy_config) { { 'topics' => ['logstash_topic_snappy'], 'codec' => 'plain', 'group_id' => group_id_1, 'auto_offset_reset' => 'earliest'} }
  let(:lz4_config) { { 'topics' => ['logstash_topic_lz4'], 'codec' => 'plain', 'group_id' => group_id_1, 'auto_offset_reset' => 'earliest'} }
  let(:pattern_config) { { 'topics_pattern' => 'logstash_topic_.*', 'group_id' => group_id_2, 'codec' => 'plain', 'auto_offset_reset' => 'earliest'} }  
  let(:decorate_config) { { 'topics' => ['logstash_topic_plain'], 'codec' => 'plain', 'group_id' => group_id_3, 'auto_offset_reset' => 'earliest', 'decorate_events' => true} }
  let(:manual_commit_config) { { 'topics' => ['logstash_topic_plain'], 'codec' => 'plain', 'group_id' => group_id_5, 'auto_offset_reset' => 'earliest', 'enable_auto_commit' => 'false'} }
  let(:timeout_seconds) { 30 }
  let(:num_events) { 103 }

  describe "#kafka-topics" do
    def thread_it(kafka_input, queue)
      Thread.new do
        begin
          kafka_input.run(queue)
        end
      end
    end

    it "should consume all messages from plain 3-partition topic" do
      kafka_input = LogStash::Inputs::Kafka.new(plain_config)
      queue = Queue.new
      t = thread_it(kafka_input, queue)
      begin
        t.run
        wait(timeout_seconds).for {queue.length}.to eq(num_events)
        expect(queue.length).to eq(num_events)
      ensure
        t.kill
        t.join(30_000)
      end
    end

    it "should consume all messages from snappy 3-partition topic" do
      kafka_input = LogStash::Inputs::Kafka.new(snappy_config)
      queue = Queue.new
      t = thread_it(kafka_input, queue)
      begin
        t.run
        wait(timeout_seconds).for {queue.length}.to eq(num_events)
        expect(queue.length).to eq(num_events)
      ensure
        t.kill
        t.join(30_000)
      end
    end

    it "should consume all messages from lz4 3-partition topic" do
      kafka_input = LogStash::Inputs::Kafka.new(lz4_config)
      queue = Queue.new
      t = thread_it(kafka_input, queue)
      begin
        t.run
        wait(timeout_seconds).for {queue.length}.to eq(num_events)
        expect(queue.length).to eq(num_events)
      ensure
        t.kill
        t.join(30_000)
      end
    end

    it "should consumer all messages with multiple consumers" do
      kafka_input = LogStash::Inputs::Kafka.new(multi_consumer_config)
      queue = Queue.new
      t = thread_it(kafka_input, queue)
      begin
        t.run
        wait(timeout_seconds).for {queue.length}.to eq(num_events)
        expect(queue.length).to eq(num_events)
        kafka_input.kafka_consumers.each_with_index do |consumer, i|
          expect(consumer.metrics.keys.first.tags["client-id"]).to eq("spec-#{i}")
        end
      ensure
        t.kill
        t.join(30_000)
      end
    end
  end

  describe "#kafka-topics-pattern" do
    def thread_it(kafka_input, queue)
      Thread.new do
        begin
          kafka_input.run(queue)
        end
      end
    end

    it "should consume all messages from all 3 topics" do
      kafka_input = LogStash::Inputs::Kafka.new(pattern_config)
      queue = Queue.new
      t = thread_it(kafka_input, queue)
      begin
        t.run
        wait(timeout_seconds).for {queue.length}.to eq(3*num_events)
        expect(queue.length).to eq(3*num_events)
      ensure
        t.kill
        t.join(30_000)
      end
    end
  end

  describe "#kafka-decorate" do
    def thread_it(kafka_input, queue)
      Thread.new do
        begin
          kafka_input.run(queue)
        end
      end
    end

    it "should show the right topic and group name in decorated kafka section" do
      start = LogStash::Timestamp.now.time.to_i
      kafka_input = LogStash::Inputs::Kafka.new(decorate_config)
      queue = Queue.new
      t = thread_it(kafka_input, queue)
<<<<<<< HEAD
      t.run
      wait(timeout_seconds).for { queue.length }.to eq(num_events)
      expect(queue.length).to eq(num_events)
      event = queue.shift
      expect(event.get("kafka")["topic"]).to eq("logstash_topic_plain")
      expect(event.get("kafka")["consumer_group"]).to eq(group_id_3)
      expect(event.get("kafka")["timestamp"]).to be >= start
=======
      begin
        t.run
        wait(timeout_seconds).for {queue.length}.to eq(num_events)
        expect(queue.length).to eq(num_events)
        event = queue.shift
        expect(event.get("kafka")["topic"]).to eq("logstash_topic_plain")
        expect(event.get("kafka")["consumer_group"]).to eq(group_id_3)
      ensure
        t.kill
        t.join(30_000)
      end
    end
  end

  describe "#kafka-offset-commit" do
    def thread_it(kafka_input, queue)
      Thread.new do
        begin
          kafka_input.run(queue)
        end
      end
    end

    it "should manually commit offsets" do
      kafka_input = LogStash::Inputs::Kafka.new(manual_commit_config)
      queue = Queue.new
      t = thread_it(kafka_input, queue)
      begin
        t.run
        wait(timeout_seconds).for {queue.length}.to eq(num_events)
        expect(queue.length).to eq(num_events)
      ensure
        t.kill
        t.join(30_000)
      end
>>>>>>> 6217c061
    end
  end
end<|MERGE_RESOLUTION|>--- conflicted
+++ resolved
@@ -129,15 +129,6 @@
       kafka_input = LogStash::Inputs::Kafka.new(decorate_config)
       queue = Queue.new
       t = thread_it(kafka_input, queue)
-<<<<<<< HEAD
-      t.run
-      wait(timeout_seconds).for { queue.length }.to eq(num_events)
-      expect(queue.length).to eq(num_events)
-      event = queue.shift
-      expect(event.get("kafka")["topic"]).to eq("logstash_topic_plain")
-      expect(event.get("kafka")["consumer_group"]).to eq(group_id_3)
-      expect(event.get("kafka")["timestamp"]).to be >= start
-=======
       begin
         t.run
         wait(timeout_seconds).for {queue.length}.to eq(num_events)
@@ -145,6 +136,7 @@
         event = queue.shift
         expect(event.get("kafka")["topic"]).to eq("logstash_topic_plain")
         expect(event.get("kafka")["consumer_group"]).to eq(group_id_3)
+        expect(event.get("kafka")["timestamp"]).to be >= start
       ensure
         t.kill
         t.join(30_000)
@@ -173,7 +165,6 @@
         t.kill
         t.join(30_000)
       end
->>>>>>> 6217c061
     end
   end
 end