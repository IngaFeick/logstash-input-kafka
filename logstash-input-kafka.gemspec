Gem::Specification.new do |s|

  s.name            = 'logstash-input-kafka'
<<<<<<< HEAD
  s.version         = '2.0.8'
=======
  s.version         = '4.0.0'
>>>>>>> 5347f4d9
  s.licenses        = ['Apache License (2.0)']
  s.summary         = 'This input will read events from a Kafka topic. It uses the high level consumer API provided by Kafka to read messages from the broker'
  s.description     = "This gem is a Logstash plugin required to be installed on top of the Logstash core pipeline using $LS_HOME/bin/logstash-plugin install gemname. This gem is not a stand-alone program"
  s.authors         = ['Elasticsearch']
  s.email           = 'info@elastic.co'
  s.homepage        = "http://www.elastic.co/guide/en/logstash/current/index.html"
  s.require_paths = ['lib']

  # Files
  s.files = Dir['lib/**/*','spec/**/*','vendor/**/*','*.gemspec','*.md','CONTRIBUTORS','Gemfile','LICENSE','NOTICE.TXT']

  # Tests
  s.test_files = s.files.grep(%r{^(test|spec|features)/})

  # Special flag to let us know this is actually a logstash plugin
  s.metadata = { 'logstash_plugin' => 'true', 'group' => 'input'}

  s.requirements << "jar 'org.apache.kafka:kafka-clients', '0.9.0.1'"
  s.requirements << "jar 'org.slf4j:slf4j-log4j12', '1.7.13'"

  s.add_development_dependency 'jar-dependencies', '~> 0.3.2'

  # Gem dependencies
<<<<<<< HEAD
  s.add_runtime_dependency "logstash-core-plugin-api", "~> 1.0"
  s.add_runtime_dependency 'logstash-codec-json'
  s.add_runtime_dependency 'logstash-codec-plain'
  s.add_runtime_dependency 'stud', '>= 0.0.22', '< 0.1.0'

  s.add_runtime_dependency 'jruby-kafka', '1.5.0'

=======
  s.add_runtime_dependency "logstash-core-plugin-api", "~> 2.0"
  s.add_runtime_dependency 'logstash-codec-json'
  s.add_runtime_dependency 'logstash-codec-plain'
  s.add_runtime_dependency 'stud', '>= 0.0.22', '< 0.1.0'
>>>>>>> 5347f4d9
  s.add_development_dependency 'logstash-devutils'
end
<|MERGE_RESOLUTION|>--- conflicted
+++ resolved
@@ -1,14 +1,10 @@
 Gem::Specification.new do |s|
 
   s.name            = 'logstash-input-kafka'
-<<<<<<< HEAD
-  s.version         = '2.0.8'
-=======
-  s.version         = '4.0.0'
->>>>>>> 5347f4d9
+  s.version         = '3.0.2'
   s.licenses        = ['Apache License (2.0)']
   s.summary         = 'This input will read events from a Kafka topic. It uses the high level consumer API provided by Kafka to read messages from the broker'
-  s.description     = "This gem is a Logstash plugin required to be installed on top of the Logstash core pipeline using $LS_HOME/bin/logstash-plugin install gemname. This gem is not a stand-alone program"
+  s.description     = "This gem is a logstash plugin required to be installed on top of the Logstash core pipeline using $LS_HOME/bin/plugin install gemname. This gem is not a stand-alone program"
   s.authors         = ['Elasticsearch']
   s.email           = 'info@elastic.co'
   s.homepage        = "http://www.elastic.co/guide/en/logstash/current/index.html"
@@ -29,19 +25,9 @@
   s.add_development_dependency 'jar-dependencies', '~> 0.3.2'
 
   # Gem dependencies
-<<<<<<< HEAD
   s.add_runtime_dependency "logstash-core-plugin-api", "~> 1.0"
   s.add_runtime_dependency 'logstash-codec-json'
   s.add_runtime_dependency 'logstash-codec-plain'
   s.add_runtime_dependency 'stud', '>= 0.0.22', '< 0.1.0'
-
-  s.add_runtime_dependency 'jruby-kafka', '1.5.0'
-
-=======
-  s.add_runtime_dependency "logstash-core-plugin-api", "~> 2.0"
-  s.add_runtime_dependency 'logstash-codec-json'
-  s.add_runtime_dependency 'logstash-codec-plain'
-  s.add_runtime_dependency 'stud', '>= 0.0.22', '< 0.1.0'
->>>>>>> 5347f4d9
   s.add_development_dependency 'logstash-devutils'
-end
+end