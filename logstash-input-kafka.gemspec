--- conflicted
+++ resolved
@@ -1,11 +1,7 @@
 Gem::Specification.new do |s|
 
   s.name            = 'logstash-input-kafka'
-<<<<<<< HEAD
   s.version         = '2.1.0'
-=======
-  s.version         = '2.0.6'
->>>>>>> 8f7d4dce
   s.licenses        = ['Apache License (2.0)']
   s.summary         = 'This input will read events from a Kafka topic. It uses the high level consumer API provided by Kafka to read messages from the broker'
   s.description     = "This gem is a logstash plugin required to be installed on top of the Logstash core pipeline using $LS_HOME/bin/plugin install gemname. This gem is not a stand-alone program"
