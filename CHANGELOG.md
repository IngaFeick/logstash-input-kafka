--- conflicted
+++ resolved
@@ -1,11 +1,37 @@
-<<<<<<< HEAD
-# 2.0.7
+## 3.0.2
+  - Support for Kafka 0.9 for LS 2.x
+
+## 3.0.0.beta7
+ - Fix Log4j warnings by setting up the logger
+
+## 3.0.0.beta5 and 3.0.0.beta6
+ - Internal: Use jar dependency
+ - Fixed issue with snappy compression
+
+## 3.0.0.beta3 and 3.0.0.beta4
+ - Internal: Update gemspec dependency
+
+## 3.0.0.beta2
+ - internal: Use jar dependencies library instead of manually downloading jars
+ - Fixes "java.lang.ClassNotFoundException: org.xerial.snappy.SnappyOutputStream" issue (#50)
+
+## 3.0.0.beta2
+ - Added SSL/TLS connection support to Kafka
+ - Breaking: Changed default codec to plain instead of SSL. Json codec is really slow when used 
+   with inputs because inputs by default are single threaded. This makes it a bad
+   first user experience. Plain codec is a much better default.
+
+## 3.0.0.beta1
+ - Refactor to use new Java based consumer, bypassing jruby-kafka
+ - Breaking: Change configuration to match Kafka's configuration. This version is not backward compatible
+
+## 2.0.7
  - Update to jruby-kafka 1.6 which includes Kafka 0.8.2.2 enabling LZ4 decompression.
  
-# 2.0.6
+## 2.0.6
   - Depend on logstash-core-plugin-api instead of logstash-core, removing the need to mass update plugins on major releases of logstash
 
-# 2.0.5
+## 2.0.5
   - New dependency requirements for logstash-core for the 5.0 release
 
 ## 2.0.4
@@ -14,40 +40,9 @@
 
 ## 2.0.3
  - Fix infinite loop when no new messages are found in Kafka
-=======
-# 4.0.0
- - GA release to support Kafka 0.9 broker for LS 5.0
- - Update to support LS 5.0
-
-# 3.0.0
- - GA release to support Kafka 0.9 broker for LS 2.x
-
-# 3.0.0.beta7
- - Fix Log4j warnings by setting up the logger
-
-# 3.0.0.beta5 and 3.0.0.beta6
- - Internal: Use jar dependency
- - Fixed issue with snappy compression
-
-# 3.0.0.beta3 and 3.0.0.beta4
- - Internal: Update gemspec dependency
-
-# 3.0.0.beta2
- - internal: Use jar dependencies library instead of manually downloading jars
- - Fixes "java.lang.ClassNotFoundException: org.xerial.snappy.SnappyOutputStream" issue (#50)
-
-# 3.0.0.beta2
- - Added SSL/TLS connection support to Kafka
- - Breaking: Changed default codec to plain instead of SSL. Json codec is really slow when used 
-   with inputs because inputs by default are single threaded. This makes it a bad
-   first user experience. Plain codec is a much better default.
-
-# 3.0.0.beta1
- - Refactor to use new Java based consumer, bypassing jruby-kafka
- - Breaking: Change configuration to match Kafka's configuration. This version is not backward compatible
->>>>>>> 5347f4d9
 
 ## 2.0.0
  - Plugins were updated to follow the new shutdown semantic, this mainly allows Logstash to instruct input plugins to terminate gracefully, 
    instead of using Thread.raise on the plugins' threads. Ref: https://github.com/elastic/logstash/pull/3895
  - Dependency on logstash-core update to 2.0
+ 