--- conflicted
+++ resolved
@@ -1,15 +1,12 @@
-<<<<<<< HEAD
 # 2.1.0
   - Fix auto_commit_interval
   - use jruby-kafka 2.2.2
   - Fix issue with `message_and_metadata.key` producing a JRuby ArrayJavaProxy instead of a String or null. Ref: https://github.com/logstash-plugins/logstash-input-kafka/issues/82
+
+## 2.0.6
+  - Depend on logstash-core-plugin-api instead of logstash-core, removing the need to mass update plugins on major releases of logstash
   
 ## 2.0.5
-=======
-# 2.0.6
-  - Depend on logstash-core-plugin-api instead of logstash-core, removing the need to mass update plugins on major releases of logstash
-# 2.0.5
->>>>>>> 8f7d4dce
   - New dependency requirements for logstash-core for the 5.0 release
   
 ## 2.0.4
